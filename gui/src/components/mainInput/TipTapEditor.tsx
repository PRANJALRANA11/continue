import Document from "@tiptap/extension-document";
import History from "@tiptap/extension-history";
import Image from "@tiptap/extension-image";
import Paragraph from "@tiptap/extension-paragraph";
import Placeholder from "@tiptap/extension-placeholder";
import Text from "@tiptap/extension-text";
import { Editor, EditorContent, JSONContent, useEditor } from "@tiptap/react";
import {
  ContextItemWithId,
  ContextProviderDescription,
  InputModifiers,
  RangeInFile,
} from "core";
import { modelSupportsImages } from "core/llm/autodetect";
import { getBasename } from "core/util";
import { useContext, useEffect, useRef, useState } from "react";
import { useDispatch, useSelector } from "react-redux";
import styled from "styled-components";
import {
  defaultBorderRadius,
  lightGray,
  vscBadgeBackground,
  vscForeground,
  vscInputBackground,
  vscInputBorder,
  vscInputBorderFocus,
} from "..";
import { SubmenuContextProvidersContext } from "../../App";
import useHistory from "../../hooks/useHistory";
import { useInputHistory } from "../../hooks/useInputHistory";
import useUpdatingRef from "../../hooks/useUpdatingRef";
import { useWebviewListener } from "../../hooks/useWebviewListener";
import { selectUseActiveFile } from "../../redux/selectors";
import { defaultModelSelector } from "../../redux/selectors/modelSelectors";
import {
  consumeMainEditorContent,
  setEditingContextItemAtIndex,
} from "../../redux/slices/stateSlice";
import { RootState } from "../../redux/store";
import { isMetaEquivalentKeyPressed } from "../../util";
import { isJetBrains, isPrerelease, postToIde } from "../../util/ide";
import CodeBlockExtension from "./CodeBlockExtension";
import { SlashCommand } from "./CommandsExtension";
import InputToolbar from "./InputToolbar";
import { Mention } from "./MentionExtension";
import "./TipTapEditor.css";
import { getCommandSuggestion, getMentionSuggestion } from "./getSuggestion";
import { ComboBoxItem } from "./types";

const InputBoxDiv = styled.div`
  resize: none;

  padding: 8px;
  padding-bottom: 24px;
  font-family: inherit;
  border-radius: ${defaultBorderRadius};
  margin: 0;
  height: auto;
  width: calc(100% - 18px);
  background-color: ${vscInputBackground};
  color: ${vscForeground};
  z-index: 1;
  border: 0.5px solid ${vscInputBorder};
  outline: none;
  font-size: 14px;

  &:focus {
    outline: none;

    border: 0.5px solid ${vscInputBorderFocus};
  }

  &::placeholder {
    color: ${lightGray}cc;
  }

  position: relative;
`;

const HoverDiv = styled.div`
  position: absolute;
  width: 100%;
  height: 100%;
  top: 0;
  left: 0;
  opacity: 0.5;
  background-color: ${vscBadgeBackground};
  color: ${vscForeground};
  z-index: 100;
  display: flex;
  align-items: center;
  justify-content: center;
`;

const HoverTextDiv = styled.div`
  position: absolute;
  width: 100%;
  height: 100%;
  top: 0;
  left: 0;
  color: ${vscForeground};
  z-index: 100;
  display: flex;
  align-items: center;
  justify-content: center;
`;

function getDataUrlForFile(file: File, img): string {
  const targetWidth = 512;
  const targetHeight = 512;
  const scaleFactor = Math.min(
    targetWidth / img.width,
    targetHeight / img.height,
  );

  const canvas = document.createElement("canvas");
  canvas.width = img.width * scaleFactor;
  canvas.height = img.height * scaleFactor;

  const ctx = canvas.getContext("2d");
  ctx.drawImage(img, 0, 0, canvas.width, canvas.height);

  const downsizedDataUrl = canvas.toDataURL("image/jpeg", 0.7);
  return downsizedDataUrl;
}

interface TipTapEditorProps {
  availableContextProviders: ContextProviderDescription[];
  availableSlashCommands: ComboBoxItem[];
  isMainInput: boolean;
  onEnter: (editorState: JSONContent, modifiers: InputModifiers) => void;

  editorState?: JSONContent;
}

function TipTapEditor(props: TipTapEditorProps) {
  const dispatch = useDispatch();

  const { getSubmenuContextItems } = useContext(SubmenuContextProvidersContext);

  const historyLength = useSelector(
    (store: RootState) => store.state.history.length,
  );
  const useActiveFile = useSelector(selectUseActiveFile);

  const [inputFocused, setInputFocused] = useState(false);

  const { saveSession } = useHistory(dispatch);

  const inSubmenuRef = useRef<string | undefined>(undefined);
  const inDropdownRef = useRef(false);

  const enterSubmenu = async (editor: Editor, providerId: string) => {
    const contents = editor.getText();
    const indexOfAt = contents.lastIndexOf("@");
    if (indexOfAt === -1) {
      return;
    }

    editor.commands.deleteRange({
      from: indexOfAt + 2,
      to: contents.length + 1,
    });
    inSubmenuRef.current = providerId;

    // to trigger refresh of suggestions
    editor.commands.insertContent(" ");
    editor.commands.deleteRange({
      from: editor.state.selection.anchor - 1,
      to: editor.state.selection.anchor,
    });
  };

  const onClose = () => {
    inSubmenuRef.current = undefined;
    inDropdownRef.current = false;
  };

  const onOpen = () => {
    inDropdownRef.current = true;
  };

  const contextItems = useSelector(
    (store: RootState) => store.state.contextItems,
  );

  const defaultModel = useSelector(defaultModelSelector);

  const getSubmenuContextItemsRef = useUpdatingRef(getSubmenuContextItems);
  const availableContextProvidersRef = useUpdatingRef(
    props.availableContextProviders,
  );

  const historyLengthRef = useUpdatingRef(historyLength);
  const availableSlashCommandsRef = useUpdatingRef(
    props.availableSlashCommands,
  );

  const active = useSelector((state: RootState) => state.state.active);
  const activeRef = useUpdatingRef(active);

  async function handleImageFile(
    file: File,
  ): Promise<[HTMLImageElement, string] | undefined> {
    let filesize = file.size / 1024 / 1024; // filesize in MB
    // check image type and size
    if (
      [
        "image/jpeg",
        "image/jpg",
        "image/png",
        "image/gif",
        "image/svg",
        "image/webp",
      ].includes(file.type) &&
      filesize < 10
    ) {
      // check dimensions
      let _URL = window.URL || window.webkitURL;
      let img = new window.Image();
      img.src = _URL.createObjectURL(file);

      return await new Promise((resolve) => {
        img.onload = function () {
          const dataUrl = getDataUrlForFile(file, img);

          let image = new window.Image();
          image.src = dataUrl;
          image.onload = function () {
            resolve([image, dataUrl]);
          };
        };
      });
    } else {
      postToIde("errorPopup", {
        message:
          "Images need to be in jpg or png format and less than 10MB in size.",
      });
    }
    return undefined;
  }

  const mainEditorContent = useSelector(
    (store: RootState) => store.state.mainEditorContent,
  );

  const { prevRef, nextRef, addRef } = useInputHistory();

  const editor: Editor = useEditor({
    extensions: [
      Document,
      History,
      Image,
      Placeholder.configure({
        placeholder: () =>
          historyLengthRef.current === 0
            ? "Ask anything, '/' for slash commands, '@' to add context"
            : "Ask a follow-up",
      }),
      Paragraph.extend({
        addKeyboardShortcuts() {
          return {
            Enter: () => {
              if (inDropdownRef.current) {
                return false;
              }

              onEnterRef.current({
                useCodebase: false,
                noContext: !useActiveFile,
              });
              return true;
            },

            "Cmd-Enter": () => {
              onEnterRef.current({
                useCodebase: true,
                noContext: !useActiveFile,
              });
              return true;
            },
<<<<<<< HEAD

            "Alt-Enter": () => {
              onEnterRef.current({
                useCodebase: false,
                noContext: useActiveFile,
              });
              return true;
            },
=======
>>>>>>> c8e03b65
            "Cmd-Backspace": () => {
              // If you press cmd+backspace wanting to cancel,
              // but are inside of a text box, it shouldn't
              // delete the text
              if (activeRef.current) {
                return true;
              }
            },
            "Shift-Enter": () =>
              this.editor.commands.first(({ commands }) => [
                () => commands.newlineInCode(),
                () => commands.createParagraphNear(),
                () => commands.liftEmptyBlock(),
                () => commands.splitBlock(),
              ]),

            ArrowUp: () => {
              if (this.editor.state.selection.anchor > 1) {
                return false;
              }

              const previousInput = prevRef.current(
                this.editor.state.toJSON().doc,
              );
              if (previousInput) {
                this.editor.commands.setContent(previousInput);
                setTimeout(() => {
                  this.editor.commands.blur();
                  this.editor.commands.focus("start");
                }, 0);
                return true;
              }
            },
            ArrowDown: () => {
              if (
                this.editor.state.selection.anchor <
                this.editor.state.doc.content.size - 1
              ) {
                return false;
              }
              const nextInput = nextRef.current();
              if (nextInput) {
                this.editor.commands.setContent(nextInput);
                setTimeout(() => {
                  this.editor.commands.blur();
                  this.editor.commands.focus("end");
                }, 0);
                return true;
              }
            },
          };
        },
      }).configure({
        HTMLAttributes: {
          class: "my-1",
        },
      }),
      Text,
      Mention.configure({
        HTMLAttributes: {
          class: "mention",
        },
        suggestion: getMentionSuggestion(
          availableContextProvidersRef,
          getSubmenuContextItemsRef,
          enterSubmenu,
          onClose,
          onOpen,
          inSubmenuRef,
        ),
        renderHTML: (props) => {
          return `@${props.node.attrs.label || props.node.attrs.id}`;
        },
      }),
      SlashCommand.configure({
        HTMLAttributes: {
          class: "mention",
        },
        suggestion: getCommandSuggestion(
          availableSlashCommandsRef,
          onClose,
          onOpen,
        ),
        renderText: (props) => {
          return props.node.attrs.label;
        },
      }),
      CodeBlockExtension,
    ],
    editorProps: {
      attributes: {
        class: "outline-none -mt-1 overflow-hidden",
        style: "font-size: 14px;",
      },
    },
    content: props.editorState || mainEditorContent || "",
    onUpdate: ({ editor, transaction }) => {
      // If /edit is typed and no context items are selected, select the first

      if (contextItems.length > 0) {
        return;
      }

      const json = editor.getJSON();
      let codeBlock = json.content?.find((el) => el.type === "codeBlock");
      if (!codeBlock) {
        return;
      }

      // Search for slashcommand type
      for (const p of json.content) {
        if (
          p.type !== "paragraph" ||
          !p.content ||
          typeof p.content === "string"
        ) {
          continue;
        }
        for (const node of p.content) {
          if (
            node.type === "slashcommand" &&
            ["/edit", "/comment"].includes(node.attrs.label)
          ) {
            // Update context items
            dispatch(
              setEditingContextItemAtIndex({ item: codeBlock.attrs.item }),
            );
            return;
          }
        }
      }
    },
  });

  useEffect(() => {
<<<<<<< HEAD
    if (isJetBrains()) {
=======
    if (isJetBrains() || !isPrerelease()) {
>>>>>>> c8e03b65
      // This is only for VS Code .ipynb files
      return;
    }

    const handleKeyDown = async (event: KeyboardEvent) => {
      if (!editor) return;

      if (event.metaKey && event.key === "x") {
        document.execCommand("cut");
        event.stopPropagation();
<<<<<<< HEAD
        event.preventDefault();
      } else if (event.metaKey && event.key === "v") {
        document.execCommand("paste");
        event.stopPropagation();
        event.preventDefault();
      } else if (event.metaKey && event.key === "c") {
        document.execCommand("copy");
        event.stopPropagation();
        event.preventDefault();
=======
      } else if (event.metaKey && event.key === "v") {
        document.execCommand("paste");
        event.stopPropagation();
      } else if (event.metaKey && event.key === "c") {
        document.execCommand("copy");
        event.stopPropagation();
>>>>>>> c8e03b65
      }
    };

    document.addEventListener("keydown", handleKeyDown);

    return () => {
      document.removeEventListener("keydown", handleKeyDown);
    };
  }, [editor]);

  useEffect(() => {
    if (mainEditorContent && editor) {
      editor.commands.setContent(mainEditorContent);
      dispatch(consumeMainEditorContent());
    }
  }, [mainEditorContent, editor]);

  const onEnterRef = useUpdatingRef(
    (modifiers: InputModifiers) => {
      const json = editor.getJSON();

      // Don't do anything if input box is empty
      if (!json.content?.some((c) => c.content)) {
        return;
      }

      props.onEnter(json, modifiers);

      if (props.isMainInput) {
        const content = editor.state.toJSON().doc;
        addRef.current(content);
        editor.commands.clearContent(true);
      }
    },
    [props.onEnter, editor, props.isMainInput],
  );

  // This is a mechanism for overriding the IDE keyboard shortcut when inside of the webview
  const [ignoreHighlightedCode, setIgnoreHighlightedCode] = useState(false);

  useEffect(() => {
    const handleKeyDown = (event: any) => {
      if (
        isMetaEquivalentKeyPressed(event) &&
        (isJetBrains() ? event.code === "KeyJ" : event.code === "KeyL")
      ) {
        setIgnoreHighlightedCode(true);
        setTimeout(() => {
          setIgnoreHighlightedCode(false);
        }, 100);
      } else if (event.key === "Escape") {
        postToIde("focusEditor", undefined);
      }
    };

    window.addEventListener("keydown", handleKeyDown);

    return () => {
      window.removeEventListener("keydown", handleKeyDown);
    };
  }, []);

  // Re-focus main input after done generating
  useEffect(() => {
    if (editor && !active && props.isMainInput && document.hasFocus()) {
      editor.commands.focus();
    }
  }, [props.isMainInput, active, editor]);

  // IDE event listeners
  useWebviewListener(
    "userInput",
    async (data) => {
      if (!props.isMainInput) {
        return;
      }
      editor?.commands.insertContent(data.input);
      onEnterRef.current({ useCodebase: false, noContext: true });
    },
    [editor, onEnterRef.current, props.isMainInput],
  );

  useWebviewListener("jetbrains/editorInsetRefresh", async () => {
    editor?.chain().clearContent().focus().run();
  });

  useWebviewListener(
    "focusContinueInput",
    async (data) => {
      if (!props.isMainInput) {
        return;
      }
      if (historyLength > 0) {
        saveSession();
      }
      setTimeout(() => {
        editor?.commands.blur();
        editor?.commands.focus("end");
      }, 20);
    },
    [historyLength, saveSession, editor, props.isMainInput],
  );

  useWebviewListener(
    "focusContinueInputWithoutClear",
    async () => {
      if (!props.isMainInput) {
        return;
      }
      setTimeout(() => {
        editor?.commands.focus("end");
      }, 20);
    },
    [editor, props.isMainInput],
  );

  useWebviewListener(
    "focusContinueInputWithNewSession",
    async () => {
      if (!props.isMainInput) {
        return;
      }
      saveSession();
      setTimeout(() => {
        editor?.commands.focus("end");
      }, 20);
    },
    [editor, props.isMainInput],
  );

  useWebviewListener(
    "highlightedCode",
    async (data) => {
      if (!props.isMainInput || !editor) {
        return;
      }
      if (!ignoreHighlightedCode) {
        const rif: RangeInFile & { contents: string } =
          data.rangeInFileWithContents;
        const basename = getBasename(rif.filepath);
        const item: ContextItemWithId = {
          content: rif.contents,
          name: `${basename} (${rif.range.start.line + 1}-${
            rif.range.end.line + 1
          })`,
          description: rif.filepath,
          id: {
            providerTitle: "code",
            itemId: rif.filepath,
          },
        };

        let index = 0;
        for (const el of editor.getJSON().content) {
          if (el.type === "codeBlock") {
            index += 2;
          } else {
            break;
          }
        }
        editor
          .chain()
          .insertContentAt(index, {
            type: "codeBlock",
            attrs: {
              item,
            },
          })
          .run();
        setTimeout(() => {
          editor.commands.blur();
          editor.commands.focus("end");
        }, 20);
      }
      setIgnoreHighlightedCode(false);
    },
    [
      editor,
      props.isMainInput,
      historyLength,
      ignoreHighlightedCode,
      props.isMainInput,
    ],
  );

  // On linux+jetbrains only was stealing focus
  // useEffect(() => {
  //   if (props.isMainInput && editor && document.hasFocus()) {
  //     editor.commands.focus();
  //     // setTimeout(() => {
  //     //   // https://github.com/continuedev/continue/pull/881
  //     //   editor.commands.blur();
  //     // }, 0);
  //   }
  // }, [editor, props.isMainInput, historyLength, ignoreHighlightedCode]);

  const [showDragOverMsg, setShowDragOverMsg] = useState(false);

  useEffect(() => {
    const overListener = (event: DragEvent) => {
      if (event.shiftKey) return;
      setShowDragOverMsg(true);
    };
    window.addEventListener("dragover", overListener);

    const leaveListener = (event: DragEvent) => {
      if (event.shiftKey) {
        setShowDragOverMsg(false);
      } else {
        setTimeout(() => setShowDragOverMsg(false), 2000);
      }
    };
    window.addEventListener("dragleave", leaveListener);

    return () => {
      window.removeEventListener("dragover", overListener);
      window.removeEventListener("dragleave", leaveListener);
    };
  }, []);

  const [optionKeyHeld, setOptionKeyHeld] = useState(false);

  return (
    <InputBoxDiv
      onKeyDown={(e) => {
        if (e.key === "Alt") {
          setOptionKeyHeld(true);
        }
      }}
      onKeyUp={(e) => {
        if (e.key === "Alt") {
          setOptionKeyHeld(false);
        }
      }}
      className="cursor-text"
      onClick={() => {
        editor && editor.commands.focus();
      }}
      onDragOver={(event) => {
        event.preventDefault();
        setShowDragOverMsg(true);
      }}
      onDragLeave={(e) => {
        if (e.relatedTarget === null) {
          if (e.shiftKey) {
            setShowDragOverMsg(false);
          } else {
            setTimeout(() => setShowDragOverMsg(false), 2000);
          }
        }
      }}
      onDragEnter={() => {
        setShowDragOverMsg(true);
      }}
      onDrop={(event) => {
        if (
          !modelSupportsImages(
            defaultModel.provider,
            defaultModel.model,
            defaultModel.title,
          )
        ) {
          return;
        }
        setShowDragOverMsg(false);
        let file = event.dataTransfer.files[0];
        handleImageFile(file).then(([img, dataUrl]) => {
          const { schema } = editor.state;
          const node = schema.nodes.image.create({ src: dataUrl });
          const tr = editor.state.tr.insert(0, node);
          editor.view.dispatch(tr);
        });
        event.preventDefault();
      }}
    >
      <EditorContent
        spellCheck={false}
        editor={editor}
        onFocus={() => {
          setInputFocused(true);
        }}
        onBlur={() => {
          // hack to stop from cancelling press of "Enter"
          setTimeout(() => {
            setInputFocused(false);
          }, 100);
        }}
        onClick={(event) => {
          event.stopPropagation();
        }}
      />
      <InputToolbar
        showNoContext={optionKeyHeld}
        hidden={!(inputFocused || props.isMainInput)}
        onAddContextItem={() => {
          if (editor.getText().endsWith("@")) {
          } else {
            editor.commands.insertContent("@");
          }
        }}
        onEnter={onEnterRef.current}
        onImageFileSelected={(file) => {
          handleImageFile(file).then(([img, dataUrl]) => {
            const { schema } = editor.state;
            const node = schema.nodes.image.create({ src: dataUrl });
            editor.commands.command(({ tr }) => {
              tr.insert(0, node);
              return true;
            });
          });
        }}
      />
      {showDragOverMsg &&
        modelSupportsImages(
          defaultModel.provider,
          defaultModel.model,
          defaultModel.title,
        ) && (
          <>
            <HoverDiv></HoverDiv>
            <HoverTextDiv>Hold ⇧ to drop image</HoverTextDiv>
          </>
        )}
    </InputBoxDiv>
  );
}

export default TipTapEditor;<|MERGE_RESOLUTION|>--- conflicted
+++ resolved
@@ -38,7 +38,7 @@
 } from "../../redux/slices/stateSlice";
 import { RootState } from "../../redux/store";
 import { isMetaEquivalentKeyPressed } from "../../util";
-import { isJetBrains, isPrerelease, postToIde } from "../../util/ide";
+import { isJetBrains, postToIde } from "../../util/ide";
 import CodeBlockExtension from "./CodeBlockExtension";
 import { SlashCommand } from "./CommandsExtension";
 import InputToolbar from "./InputToolbar";
@@ -279,8 +279,6 @@
               });
               return true;
             },
-<<<<<<< HEAD
-
             "Alt-Enter": () => {
               onEnterRef.current({
                 useCodebase: false,
@@ -288,8 +286,6 @@
               });
               return true;
             },
-=======
->>>>>>> c8e03b65
             "Cmd-Backspace": () => {
               // If you press cmd+backspace wanting to cancel,
               // but are inside of a text box, it shouldn't
@@ -425,11 +421,7 @@
   });
 
   useEffect(() => {
-<<<<<<< HEAD
     if (isJetBrains()) {
-=======
-    if (isJetBrains() || !isPrerelease()) {
->>>>>>> c8e03b65
       // This is only for VS Code .ipynb files
       return;
     }
@@ -440,7 +432,6 @@
       if (event.metaKey && event.key === "x") {
         document.execCommand("cut");
         event.stopPropagation();
-<<<<<<< HEAD
         event.preventDefault();
       } else if (event.metaKey && event.key === "v") {
         document.execCommand("paste");
@@ -450,14 +441,6 @@
         document.execCommand("copy");
         event.stopPropagation();
         event.preventDefault();
-=======
-      } else if (event.metaKey && event.key === "v") {
-        document.execCommand("paste");
-        event.stopPropagation();
-      } else if (event.metaKey && event.key === "c") {
-        document.execCommand("copy");
-        event.stopPropagation();
->>>>>>> c8e03b65
       }
     };
 
