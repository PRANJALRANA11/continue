import { Dispatch } from "@reduxjs/toolkit";
import { useContext, useEffect, useState } from "react";
import { useSelector } from "react-redux";
import { VSC_THEME_COLOR_VARS } from "../components";
import { IdeMessengerContext } from "../context/IdeMessenger";
import { setVscMachineId } from "../redux/slices/configSlice";
import {
  addContextItemsAtIndex,
  setConfig,
  setInactive,
} from "../redux/slices/stateSlice";
import { RootState } from "../redux/store";
<<<<<<< HEAD
import { isJetBrains } from "../util";
=======
import { ideRequest, isJetBrains } from "../util/ide";
import { setLocalStorage } from "../util/localStorage";
>>>>>>> a533668a
import useChatHandler from "./useChatHandler";
import { useWebviewListener } from "./useWebviewListener";

function useSetup(dispatch: Dispatch<any>) {
  const [configLoaded, setConfigLoaded] = useState<boolean>(false);

  const ideMessenger = useContext(IdeMessengerContext);

  const loadConfig = async () => {
    const config = await ideMessenger.request(
      "config/getBrowserSerialized",
      undefined,
    );
    dispatch(setConfig(config));
    setConfigLoaded(true);

    // Perform any actions needed with the config
    if (config.ui?.fontSize) {
      setLocalStorage("fontSize", config.ui.fontSize);
      document.body.style.fontSize = `${config.ui.fontSize}px`;
    }
  };

  // Load config from the IDE
  useEffect(() => {
    loadConfig();
    const interval = setInterval(() => {
      if (configLoaded) {
        clearInterval(interval);
        return;
      }
      loadConfig();
    }, 2_000);

    return () => clearInterval(interval);
  }, [configLoaded]);

  useEffect(() => {
    // Override persisted state
    dispatch(setInactive());

    // Tell JetBrains the webview is ready
    ideMessenger.request("onLoad", undefined).then((msg) => {
      (window as any).windowId = msg.windowId;
      (window as any).serverUrl = msg.serverUrl;
      (window as any).workspacePaths = msg.workspacePaths;
      (window as any).vscMachineId = msg.vscMachineId;
      (window as any).vscMediaUrl = msg.vscMediaUrl;
      dispatch(setVscMachineId(msg.vscMachineId));
      // dispatch(setVscMediaUrl(msg.vscMediaUrl));
    });
  }, []);

  const { streamResponse } = useChatHandler(dispatch, ideMessenger);

  const defaultModelTitle = useSelector(
    (store: RootState) => store.state.defaultModelTitle,
  );

  // IDE event listeners
  useWebviewListener("setInactive", async () => {
    dispatch(setInactive());
  });

  useWebviewListener("setColors", async (colors) => {
    Object.keys(colors).forEach((key) => {
      document.body.style.setProperty(key, colors[key]);
    });
  });

  useWebviewListener("configUpdate", async () => {
    loadConfig();
  });

  useWebviewListener("submitMessage", async (data) => {
    streamResponse(
      data.message,
      { useCodebase: false, noContext: true },
      ideMessenger,
    );
  });

  useWebviewListener("addContextItem", async (data) => {
    dispatch(
      addContextItemsAtIndex({
        index: data.historyIndex,
        contextItems: [data.item],
      }),
    );
  });

  useWebviewListener(
    "getDefaultModelTitle",
    async () => {
      return defaultModelTitle;
    },
    [defaultModelTitle],
  );

  // Save theme colors to local storage for immediate loading in JetBrains
  useEffect(() => {
    if (isJetBrains()) {
      for (const colorVar of VSC_THEME_COLOR_VARS) {
        if (document.body.style.getPropertyValue(colorVar)) {
          localStorage.setItem(
            colorVar,
            document.body.style.getPropertyValue(colorVar),
          );
        }
      }
    }
  }, []);
}

export default useSetup;<|MERGE_RESOLUTION|>--- conflicted
+++ resolved
@@ -10,12 +10,9 @@
   setInactive,
 } from "../redux/slices/stateSlice";
 import { RootState } from "../redux/store";
-<<<<<<< HEAD
+
 import { isJetBrains } from "../util";
-=======
-import { ideRequest, isJetBrains } from "../util/ide";
 import { setLocalStorage } from "../util/localStorage";
->>>>>>> a533668a
 import useChatHandler from "./useChatHandler";
 import { useWebviewListener } from "./useWebviewListener";
 
