--- conflicted
+++ resolved
@@ -1,72 +1,82 @@
-<<<<<<< HEAD
-import type { CustomCommand, SlashCommand, SlashCommandDescription } from "..";
-import { stripImages } from "../llm/countTokens";
-import { renderTemplatedString } from "../llm/llms";
-import SlashCommands from "./slash";
-=======
-import { CustomCommand, SlashCommand, SlashCommandDescription } from "../index.js";
+import {
+  CustomCommand,
+  SlashCommand,
+  SlashCommandDescription,
+} from "../index.js";
 import { stripImages } from "../llm/countTokens.js";
 import { renderTemplatedString } from "../llm/llms/index.js";
 import SlashCommands from "./slash/index.js";
->>>>>>> e877f8ab
 
 export function slashFromCustomCommand(
-	customCommand: CustomCommand,
+  customCommand: CustomCommand,
 ): SlashCommand {
-	return {
-		name: customCommand.name,
-		description: customCommand.description,
-		run: async function* ({ input, llm, history, ide }) {
-			// Remove slash command prefix from input
-			let userInput = input;
-			if (userInput.startsWith(`/${customCommand.name}`)) {
-				userInput = userInput
-					.slice(customCommand.name.length + 1, userInput.length)
-					.trimStart();
-			}
+  return {
+    name: customCommand.name,
+    description: customCommand.description,
+    run: async function* ({ input, llm, history, ide }) {
+      // Remove slash command prefix from input
+      let userInput = input;
+      if (userInput.startsWith(`/${customCommand.name}`)) {
+        userInput = userInput
+          .slice(customCommand.name.length + 1, userInput.length)
+          .trimStart();
+      }
 
-			// Render prompt template
-			const promptUserInput = await renderTemplatedString(
-				customCommand.prompt,
-				ide.readFile.bind(ide),
-				{ input: userInput },
-			);
+      // Render prompt template
+      const promptUserInput = await renderTemplatedString(
+        customCommand.prompt,
+        ide.readFile.bind(ide),
+        { input: userInput },
+      );
 
-			const messages = [...history];
-			// Find the last chat message with this slash command and replace it with the user input
-			for (let i = messages.length - 1; i >= 0; i--) {
-				const {role, content} = messages[i];
-				if (role !== "user") {
-					continue;
-				}
+      const messages = [...history];
+      // Find the last chat message with this slash command and replace it with the user input
+      for (let i = messages.length - 1; i >= 0; i--) {
+        const { role, content } = messages[i];
+        if (role !== "user") {
+          continue;
+        }
 
-				if (Array.isArray(content) && content.some((part) => part.text?.startsWith(`/${customCommand.name}`))) {
-					messages[i] = { ...messages[i], content: content.map((part) => {
-						return part.text?.startsWith(`/${customCommand.name}`) ? {...part, text: promptUserInput } : part;
-					}) };
-					break;
-				} else if (typeof content === "string" && content.startsWith(`/${customCommand.name}`)) {
-					messages[i] = { ...messages[i], content: promptUserInput };
-					break;
-				}
-			}
+        if (
+          Array.isArray(content) &&
+          content.some((part) =>
+            part.text?.startsWith(`/${customCommand.name}`),
+          )
+        ) {
+          messages[i] = {
+            ...messages[i],
+            content: content.map((part) => {
+              return part.text?.startsWith(`/${customCommand.name}`)
+                ? { ...part, text: promptUserInput }
+                : part;
+            }),
+          };
+          break;
+        } else if (
+          typeof content === "string" &&
+          content.startsWith(`/${customCommand.name}`)
+        ) {
+          messages[i] = { ...messages[i], content: promptUserInput };
+          break;
+        }
+      }
 
-			for await (const chunk of llm.streamChat(messages)) {
-				yield stripImages(chunk.content);
-			}
-		},
-	};
+      for await (const chunk of llm.streamChat(messages)) {
+        yield stripImages(chunk.content);
+      }
+    },
+  };
 }
 
 export function slashCommandFromDescription(
-	desc: SlashCommandDescription,
+  desc: SlashCommandDescription,
 ): SlashCommand | undefined {
-	const cmd = SlashCommands.find((cmd) => cmd.name === desc.name);
-	if (!cmd) {
-		return undefined;
-	}
-	return {
-		...cmd,
-		params: desc.params,
-	};
+  const cmd = SlashCommands.find((cmd) => cmd.name === desc.name);
+  if (!cmd) {
+    return undefined;
+  }
+  return {
+    ...cmd,
+    params: desc.params,
+  };
 }