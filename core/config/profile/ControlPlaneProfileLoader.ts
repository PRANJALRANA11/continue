import { ConfigJson } from "@continuedev/config-types";
import { ControlPlaneClient } from "../../control-plane/client.js";
<<<<<<< HEAD
import doLoadConfig from "./doLoadConfig.js";
=======
>>>>>>> e2a4a2cf
import {
  ContinueConfig,
  IDE,
  IdeSettings,
  SerializedContinueConfig,
} from "../../index.js";
import { IProfileLoader } from "./IProfileLoader.js";
<<<<<<< HEAD
=======
import doLoadConfig from "./doLoadConfig.js";
>>>>>>> e2a4a2cf

export default class ControlPlaneProfileLoader implements IProfileLoader {
  private static RELOAD_INTERVAL = 1000 * 60 * 15; // every 15 minutes

  readonly profileId: string;
  profileTitle: string;

  workspaceSettings: ConfigJson | undefined;

  constructor(
    private readonly workspaceId: string,
    private workspaceTitle: string,
    private readonly controlPlaneClient: ControlPlaneClient,
    private readonly ide: IDE,
    private ideSettingsPromise: Promise<IdeSettings>,
    private writeLog: (message: string) => Promise<void>,
    private readonly onReload: () => void,
  ) {
    this.profileId = workspaceId;
    this.profileTitle = workspaceTitle;

    setInterval(async () => {
      this.workspaceSettings =
        await this.controlPlaneClient.getSettingsForWorkspace(this.profileId);
      this.onReload();
    }, ControlPlaneProfileLoader.RELOAD_INTERVAL);
  }

  async doLoadConfig(): Promise<ContinueConfig> {
    const settings =
      this.workspaceSettings ??
      ((await this.controlPlaneClient.getSettingsForWorkspace(
        this.profileId,
      )) as any);
    const serializedConfig: SerializedContinueConfig = settings;

    return doLoadConfig(
      this.ide,
      this.ideSettingsPromise,
      this.controlPlaneClient,
      this.writeLog,
      serializedConfig,
    );
  }

  setIsActive(isActive: boolean): void {}
}<|MERGE_RESOLUTION|>--- conflicted
+++ resolved
@@ -1,9 +1,5 @@
 import { ConfigJson } from "@continuedev/config-types";
 import { ControlPlaneClient } from "../../control-plane/client.js";
-<<<<<<< HEAD
-import doLoadConfig from "./doLoadConfig.js";
-=======
->>>>>>> e2a4a2cf
 import {
   ContinueConfig,
   IDE,
@@ -11,10 +7,7 @@
   SerializedContinueConfig,
 } from "../../index.js";
 import { IProfileLoader } from "./IProfileLoader.js";
-<<<<<<< HEAD
-=======
 import doLoadConfig from "./doLoadConfig.js";
->>>>>>> e2a4a2cf
 
 export default class ControlPlaneProfileLoader implements IProfileLoader {
   private static RELOAD_INTERVAL = 1000 * 60 * 15; // every 15 minutes
