--- conflicted
+++ resolved
@@ -256,13 +256,12 @@
   return JSON.parse(JSON.stringify(obj));
 }
 
-<<<<<<< HEAD
 export function calculateHash(fileContents: string): string {
   const hash = crypto.createHash("sha256");
   hash.update(fileContents);
   return hash.digest("hex");
 }
-=======
+
 export function deduplicateArray<T>(
   array: T[],
   equal: (a: T, b: T) => boolean,
@@ -278,5 +277,4 @@
   return result;
 }
 
-export type TODO = any;
->>>>>>> 7fc2b9fa
+export type TODO = any;